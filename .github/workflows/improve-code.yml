name: Code Improver

on:
  workflow_dispatch:
  push:
    branches-ignore:
      - main
  issue_comment:
    types: [created, edited]
  
      
permissions:
  contents: write
  pull-requests: write

jobs:
  code-improve:
    runs-on: self-hosted
    if: |
          (github.event_name == 'pull_request') || 
          (github.event_name == 'issue_comment' && github.event.issue.pull_request && contains(github.event.comment.body, '/improve')) 
        
    # Set default shell to bash for all steps
    defaults:
      run:
        shell: bash
        
    # Add job-level outputs that reference step outputs
    outputs:
      score: ${{ steps.code-review.outputs.score }}
      passed: ${{ steps.code-review.outputs.passed }}
      should-merge: ${{ steps.check-merge.outputs.should-merge }}
      
    steps:
      - name: Checkout code
        uses: actions/checkout@v4
        with:
          fetch-depth: 0
          token: ${{ secrets.GITHUB_TOKEN }}

      - name: Put a reaction to the comment
        run: gh api graphql --silent --raw-field query="mutation AddReaction {addReaction(input:{subjectId:\"$NODE_ID\",content:EYES}){reaction{content}subject{id}}}"
        env:
          GITHUB_TOKEN: ${{ secrets.GITHUB_TOKEN }}
          NODE_ID: ${{ github.event.comment.node_id }}

      - name: Check powershell is working
        shell: pwsh
        run: |
         pwsh -Command "Write-Host 'PowerShell Core is working!'"
         
      - name: Check Python
        shell: pwsh  # Use Bash
        run: |
          python --version
          pip --version

      - name: Install dependencies
        shell: pwsh
        run: |
          if (Test-Path "requirements.txt") {
            pip install -r requirements.txt
          }
          pip install requests PyGithub

      - name: Check Ollama service
        shell: pwsh
        run: |
          try {
            ollama ps
            Write-Host "Ollama is running"
          } catch {
            Write-Host "Starting Ollama service..."
            Start-Process "ollama" -ArgumentList "serve" -WindowStyle Hidden
            Start-Sleep 10
            ollama ps
          }

      - name: Ensure required models are available
        shell: pwsh
        run: |
          $models = ollama list
          # if ($models -notmatch "mistral") {
          #   Write-Host "Pulling Mistral model..."
          #   ollama pull mistral
          # }
          if ($models -notmatch "hf.co/bartowski/Llama-3.2-3B-Instruct-GGUF:IQ3_M") {
            Write-Host "Pulling Llama 3.2 quantized model..."
            ollama pull hf.co/bartowski/Llama-3.2-3B-Instruct-GGUF:IQ3_M 
          }

      - name: Run automated code improver
        id: code-review
        shell: bash  # Your original bash syntax works here
        run: |
          export LC_ALL=C.UTF-8
          echo "========================= Running Code Review =============================="
          
          # Run the Python script with error handling
          set +e  # Don't exit on error immediately
          python automated_code_improver.py > review_output.json 2>&1
          python_exit_code=$?
          set -e  # Re-enable exit on error
          
          echo "Python script exit code: $python_exit_code"
          
          if [ -f "review_output.json" ]; then
            echo "========================= Review Output Content =============================="
<<<<<<< HEAD
            cat review_output.txt
            echo "========================= End of Review Output "=========================
            diff_content=$(grep -oP "(?<=diff': ).*?(?=, 'review')" review_output.txt)
            formatted_response=$(grep -oP "(?<=review': ).*?(?=, 'issues_count')" review_output.txt)
            total_issues=$(grep -oP "(?<=issues_count': )\d+" review_output.txt)
            echo "diff_content=$diff_content" >> $GITHUB_ENV
            echo "formatted_response=$formatted_response" >> $GITHUB_ENV
            echo "total_issues=$total_issues" >> $GITHUB_ENV          
=======
            cat review_output.json
            echo "========================= End of Review Output =============================="
          
            # Use jq to parse JSON safely
            diff_content=$(jq -r '.diff' review_output.json)
            formatted_response=$(jq -r '.review' review_output.json)
            total_issues=$(jq -r '.issues_count' review_output.json)
          
            echo "diff_content=$diff_content" >> $GITHUB_ENV
            echo "formatted_response=$formatted_response" >> $GITHUB_ENV
            echo "total_issues=$total_issues" >> $GITHUB_ENV
>>>>>>> 55f4a677
          else
            echo "Review output file was not created!"
            exit 1
          fi
        
          # Check if Python script failed
          if [ $python_exit_code -ne 0 ]; then
            echo "Python script failed with exit code: $python_exit_code"
            # Don't exit here; we already captured the output if available
          fi

      - name: Debug outputs
        shell: bash
        run: |
          echo "=== Debug Outputs ==="
          echo "Score output: ${{ steps.code-review.outputs.formatted_score }}"
          echo "Passed output: ${{ steps.code-review.outputs.total_issues }}"
                   
      - name: Comment on PR
        if: |
          (github.event_name == 'pull_request') || 
          (github.event_name == 'issue_comment' && github.event.issue.pull_request != null)
        uses: actions/github-script@v7
        with:
          script: |
            const score = ${{ steps.code-review.outputs.score }};
            const passed = ${{ steps.code-review.outputs.passed }};
            const shouldMerge = ${{ steps.check-merge.outputs.should-merge }};
            // const shouldMerge = 'true';
            const status = passed ? '✅ PASSED' : '❌ FAILED';
            const mergeStatus = shouldMerge ? '🔄 Auto-merge enabled' : '⏸️ Manual review required';
            
            const comment = `## 🤖 Automated Code Review Results
            
            **Score:** ${score}/100
            **Status:** ${status}
            **Action:** ${mergeStatus}
            
            ${passed ? 
              '✅ Your code meets our quality standards!' : 
              '❌ Please address the issues and push changes for re-review.'
            }
            
            ---
            *Minimum score required: 75/100*`;
            
            github.rest.issues.createComment({
              issue_number: context.issue.number,
              owner: context.repo.owner,
              repo: context.repo.repo,
              body: comment
            });<|MERGE_RESOLUTION|>--- conflicted
+++ resolved
@@ -106,16 +106,6 @@
           
           if [ -f "review_output.json" ]; then
             echo "========================= Review Output Content =============================="
-<<<<<<< HEAD
-            cat review_output.txt
-            echo "========================= End of Review Output "=========================
-            diff_content=$(grep -oP "(?<=diff': ).*?(?=, 'review')" review_output.txt)
-            formatted_response=$(grep -oP "(?<=review': ).*?(?=, 'issues_count')" review_output.txt)
-            total_issues=$(grep -oP "(?<=issues_count': )\d+" review_output.txt)
-            echo "diff_content=$diff_content" >> $GITHUB_ENV
-            echo "formatted_response=$formatted_response" >> $GITHUB_ENV
-            echo "total_issues=$total_issues" >> $GITHUB_ENV          
-=======
             cat review_output.json
             echo "========================= End of Review Output =============================="
           
@@ -127,7 +117,6 @@
             echo "diff_content=$diff_content" >> $GITHUB_ENV
             echo "formatted_response=$formatted_response" >> $GITHUB_ENV
             echo "total_issues=$total_issues" >> $GITHUB_ENV
->>>>>>> 55f4a677
           else
             echo "Review output file was not created!"
             exit 1
