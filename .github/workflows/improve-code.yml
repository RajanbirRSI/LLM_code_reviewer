--- conflicted
+++ resolved
@@ -127,11 +127,7 @@
         run: |
           echo "=== Debug Outputs ==="
           echo "Formatted Output: ${{ steps.code-review.outputs.response }}"
-<<<<<<< HEAD
-                   
-=======
-             
->>>>>>> dedb80b1
+
       - name: Comment on PR
         if: |
           (github.event_name == 'pull_request') || 
