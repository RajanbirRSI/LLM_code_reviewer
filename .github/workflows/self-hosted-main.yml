--- conflicted
+++ resolved
@@ -180,11 +180,7 @@
             echo "  - Is Pull Request: $([ "$IS_PR" = "true" ] && echo '✅' || echo '❌')"
             echo "  - Review Passed: $([ "$PASSED" = "true" ] && echo '✅' || echo '❌')"
           fi
-<<<<<<< HEAD
-          
-=======
-                   
->>>>>>> 8a501d36
+          
       - name: Comment on PR
         if: |
           (github.event_name == 'pull_request') || 
